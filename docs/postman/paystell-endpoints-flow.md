--- conflicted
+++ resolved
@@ -1,5 +1,4 @@
 # Merchant Endpoint Flow Documentation
-<<<<<<< HEAD
 
 ## 0. Sales Summary Endpoints
 
@@ -43,8 +42,6 @@
     - `limit` (optional): Maximum number of products to return (default: 5)
     - `startDate` (optional): Starting date for the summary period (ISO 8601)
     - `endDate` (optional): Ending date for the summary period (ISO 8601)
-=======
->>>>>>> dd3b5f86
 
 ## 1. User Authentication Endpoints
 
@@ -220,10 +217,6 @@
             "redis": "disconnected",
             "cache": "connected"
         }
-<<<<<<< HEAD
-=======
-    }
->>>>>>> dd3b5f86
     }
     ```
 
@@ -350,7 +343,6 @@
         }
         ```
 
-
 ### 4.2. Update Merchant Profile
 - **Endpoint:** `PUT /merchants/profile`
 - **Description:** Updates the merchant's business profile information
@@ -458,9 +450,6 @@
 - Logo file size limit: 3MB.
 - Supported image formats: JPG, JPEG, PNG, GIF.
 - Phone numbers must be in international format (e.g., `+1234567890`).
-<<<<<<< HEAD
-- Logo URLs are relative to the server's base URL.
-=======
 - Logo URLs are relative to the server's base URL.
 
 ## 5. Transaction Reports Endpoints
@@ -520,5 +509,4 @@
     "success": false,
     "message": "Invalid date format"
   }
-  ```
->>>>>>> dd3b5f86
+  ```