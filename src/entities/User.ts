<<<<<<< HEAD
import { Entity, PrimaryGeneratedColumn, Column, CreateDateColumn, UpdateDateColumn, BeforeInsert, OneToOne, OneToMany } from "typeorm";
=======
import { IsEmail, IsNotEmpty, Length, IsEnum } from "class-validator";
import { Entity, PrimaryGeneratedColumn, Column, CreateDateColumn,OneToMany, UpdateDateColumn, BeforeInsert } from "typeorm";
import { UserRole } from "../enums/UserRole"
>>>>>>> 589fdac2
import { Session } from "./Session";
import { hash } from "bcrypt";
import { EmailVerification } from "./emailVerification"
<<<<<<< HEAD
import { hash } from "bcryptjs";
import { TwoFactorAuth } from "./TwoFactorAuth";

@Entity('users')
=======
@Entity()
>>>>>>> 589fdac2
export class User {
    @PrimaryGeneratedColumn()
    id!: number

    @Column()
    @IsNotEmpty()
    name!: string

    @Column({ unique: true })
    @IsEmail()
    email!: string

    @Column()
    @Length(70) // could vary save a hash
    password!: string

    @Column({ 
         type: 'enum',
         enum: UserRole,
         default: UserRole.USER
     })
    @IsEnum(UserRole)
    role!: UserRole

    @Column({ nullable: true })
    description?: string

<<<<<<< HEAD
    @OneToOne(() => TwoFactorAuth, (tfa) => tfa.user, { cascade: true, eager: true })
    twoFactorAuth: TwoFactorAuth;

    @CreateDateColumn({ type: 'timestamp' })
    createdAt: Date;
=======
    @Column({ nullable: true })
    logoUrl?: string
>>>>>>> 589fdac2

    @Column({ nullable: true })
    walletAddress?: string

    @BeforeInsert()
    async hashPassword() {
        if (this.password) {
            this.password = await hash(this.password, 10);
        }
    }
    @Column({ default: false })
    isEmailVerified!: boolean;
  
    @OneToMany(() => EmailVerification, (emailVerification) => emailVerification.user)
    emailVerifications!: EmailVerification[];

    @OneToMany(() => Session, (session) => session.user)
    sessions!: Session[];

    @Column({ default: false })
    isWalletVerified!: boolean

    @CreateDateColumn()
    createdAt!: Date

    @UpdateDateColumn()
    updatedAt!: Date
}<|MERGE_RESOLUTION|>--- conflicted
+++ resolved
@@ -1,61 +1,47 @@
-<<<<<<< HEAD
+import { IsEmail, IsNotEmpty, Length, IsEnum } from "class-validator";
 import { Entity, PrimaryGeneratedColumn, Column, CreateDateColumn, UpdateDateColumn, BeforeInsert, OneToOne, OneToMany } from "typeorm";
-=======
-import { IsEmail, IsNotEmpty, Length, IsEnum } from "class-validator";
-import { Entity, PrimaryGeneratedColumn, Column, CreateDateColumn,OneToMany, UpdateDateColumn, BeforeInsert } from "typeorm";
-import { UserRole } from "../enums/UserRole"
->>>>>>> 589fdac2
+import { UserRole } from "../enums/UserRole";
 import { Session } from "./Session";
-import { hash } from "bcrypt";
-import { EmailVerification } from "./emailVerification"
-<<<<<<< HEAD
+import { EmailVerification } from "./emailVerification";
+import { TwoFactorAuth } from "./TwoFactorAuth";
 import { hash } from "bcryptjs";
-import { TwoFactorAuth } from "./TwoFactorAuth";
 
 @Entity('users')
-=======
-@Entity()
->>>>>>> 589fdac2
 export class User {
     @PrimaryGeneratedColumn()
-    id!: number
+    id!: number;
 
     @Column()
     @IsNotEmpty()
-    name!: string
+    name!: string;
 
     @Column({ unique: true })
     @IsEmail()
-    email!: string
+    email!: string;
 
     @Column()
     @Length(70) // could vary save a hash
-    password!: string
+    password!: string;
 
     @Column({ 
-         type: 'enum',
-         enum: UserRole,
-         default: UserRole.USER
-     })
+        type: 'enum',
+        enum: UserRole,
+        default: UserRole.USER
+    })
     @IsEnum(UserRole)
-    role!: UserRole
+    role!: UserRole;
 
     @Column({ nullable: true })
-    description?: string
+    description?: string;
 
-<<<<<<< HEAD
     @OneToOne(() => TwoFactorAuth, (tfa) => tfa.user, { cascade: true, eager: true })
     twoFactorAuth: TwoFactorAuth;
 
-    @CreateDateColumn({ type: 'timestamp' })
-    createdAt: Date;
-=======
     @Column({ nullable: true })
-    logoUrl?: string
->>>>>>> 589fdac2
+    logoUrl?: string;
 
     @Column({ nullable: true })
-    walletAddress?: string
+    walletAddress?: string;
 
     @BeforeInsert()
     async hashPassword() {
@@ -63,9 +49,10 @@
             this.password = await hash(this.password, 10);
         }
     }
+
     @Column({ default: false })
     isEmailVerified!: boolean;
-  
+
     @OneToMany(() => EmailVerification, (emailVerification) => emailVerification.user)
     emailVerifications!: EmailVerification[];
 
@@ -73,11 +60,11 @@
     sessions!: Session[];
 
     @Column({ default: false })
-    isWalletVerified!: boolean
+    isWalletVerified!: boolean;
 
     @CreateDateColumn()
-    createdAt!: Date
+    createdAt!: Date;
 
     @UpdateDateColumn()
-    updatedAt!: Date
+    updatedAt!: Date;
 }