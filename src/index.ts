import "reflect-metadata";
import app from './app';
import AppDataSource from './config/db';

async function main () {
<<<<<<< HEAD
  try {
    await AppDataSource.initialize();
    const PORT = process.env.PORT || 3000;
    app.listen(PORT, () => {
      console.log(`Server is listening on port ${PORT}`);
    });
  } catch (error) {
=======

try {
    // await AppDataSource.initialize();
    app.listen(3000);
    console.log('Sever is listening on port', 3000);
} catch (error) {
>>>>>>> b4702f9d
    console.log(error);
  }
}

main();<|MERGE_RESOLUTION|>--- conflicted
+++ resolved
@@ -3,7 +3,7 @@
 import AppDataSource from './config/db';
 
 async function main () {
-<<<<<<< HEAD
+
   try {
     await AppDataSource.initialize();
     const PORT = process.env.PORT || 3000;
@@ -11,14 +11,14 @@
       console.log(`Server is listening on port ${PORT}`);
     });
   } catch (error) {
-=======
+
 
 try {
     // await AppDataSource.initialize();
     app.listen(3000);
     console.log('Sever is listening on port', 3000);
 } catch (error) {
->>>>>>> b4702f9d
+
     console.log(error);
   }
 }
