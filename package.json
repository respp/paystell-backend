{
  "name": "paystell-backend",
  "version": "1.0.0",
  "main": "index.js",
  "scripts": {
    "dev": "ts-node-dev --respawn src/index.ts",
    "build": "tsc",
    "start": "node dist/index.js",
    "test": "jest"
  },
  "keywords": [],
  "author": "",
  "license": "ISC",
  "description": "",
  "dependencies": {
    "cors": "^2.8.5",
    "dotenv": "^16.4.7",
    "express": "^4.21.2",
    "express-rate-limit": "^7.5.0",
    "morgan": "^1.10.0",
    "node-cron": "^3.0.3",
    "nodemailer": "^6.10.0",
    "pg": "^8.13.1",
    "reflect-metadata": "^0.2.2",
    "typeorm": "^0.3.20"

    "express-rate-limit": "^7.5.0",
    "jsonwebtoken": "^9.0.2",
  },
  "devDependencies": {
    "@types/bcrypt": "^5.0.2",
    "@types/cors": "^2.8.17",
    "@types/express": "^5.0.0",
    "@types/jest": "^29.5.14",
    "@types/jsonwebtoken": "^9.0.8",
    "@types/morgan": "^1.9.9",
<<<<<<< HEAD
    "@types/node": "^22.12.0",
=======
    "@types/node": "^22.10.7",
    "@types/node-cron": "^3.0.11",
    "@types/supertest": "^6.0.2",
    "@types/uuid": "^10.0.0",
>>>>>>> 06a24eb3
    "jest": "^29.7.0",
    "supertest": "^7.0.0",
    "@types/nodemailer": "^6.4.17",
    "bcrypt": "^5.1.1",
    "pg": "^8.13.1",
    "reflect-metadata": "^0.2.2",
    "ts-jest": "^29.2.5",
    "ts-node": "^10.9.2",
    "ts-node-dev": "^2.0.0",
    "typeorm": "^0.3.20",
    "typescript": "^5.7.3"
  }
}<|MERGE_RESOLUTION|>--- conflicted
+++ resolved
@@ -34,14 +34,10 @@
     "@types/jest": "^29.5.14",
     "@types/jsonwebtoken": "^9.0.8",
     "@types/morgan": "^1.9.9",
-<<<<<<< HEAD
-    "@types/node": "^22.12.0",
-=======
     "@types/node": "^22.10.7",
     "@types/node-cron": "^3.0.11",
     "@types/supertest": "^6.0.2",
     "@types/uuid": "^10.0.0",
->>>>>>> 06a24eb3
     "jest": "^29.7.0",
     "supertest": "^7.0.0",
     "@types/nodemailer": "^6.4.17",
